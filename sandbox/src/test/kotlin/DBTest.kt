/*
 * This file is part of LibEuFin.
 * Copyright (C) 2020 Taler Systems S.A.
 *
 * LibEuFin is free software; you can redistribute it and/or modify
 * it under the terms of the GNU Affero General Public License as
 * published by the Free Software Foundation; either version 3, or
 * (at your option) any later version.
 *
 * LibEuFin is distributed in the hope that it will be useful, but
 * WITHOUT ANY WARRANTY; without even the implied warranty of MERCHANTABILITY
 * or FITNESS FOR A PARTICULAR PURPOSE.  See the GNU Affero General
 * Public License for more details.
 *
 * You should have received a copy of the GNU Affero General Public
 * License along with LibEuFin; see the file COPYING.  If not, see
 * <http://www.gnu.org/licenses/>
 */

import org.jetbrains.exposed.sql.*
import org.jetbrains.exposed.sql.transactions.transaction
import org.junit.Test
import tech.libeufin.sandbox.*
import tech.libeufin.util.millis
import java.io.File
import java.time.LocalDateTime

/**
 * Run a block after connecting to the test database.
 * Cleans up the DB file afterwards.
 */
fun withTestDatabase(f: () -> Unit) {
    val dbfile = "jdbc:sqlite:/tmp/nexus-test.sqlite3"
    File(dbfile).also {
        if (it.exists()) {
            it.delete()
        }
    }
    Database.connect("$dbfile")
    dbDropTables(dbfile)
    try {
        f()
    }
    finally {
        File(dbfile).also {
            if (it.exists()) {
                it.delete()
            }
        }
    }
}

class DBTest {
    @Test
    fun exist() {
        println("x")
    }

    @Test
    fun betweenDates() {
        withTestDatabase {
            transaction {
                SchemaUtils.create(
                    BankAccountTransactionsTable,
                    BankAccountFreshTransactionsTable
                )
                val demobank = DemobankConfigEntity.new {
                    currency = "EUR"
                    bankDebtLimit = 1000000
                    usersDebtLimit = 10000
                    allowRegistrations = true
                    name = "default"
                }
                val bankAccount = BankAccountEntity.new {
                    iban = "iban"
                    bic = "bic"
                    label = "label"
                    owner = "test"
                    demoBank = demobank
                }
                BankAccountTransactionEntity.new {
                    account = bankAccount
                    creditorIban = "earns"
                    creditorBic = "BIC"
                    creditorName = "Creditor Name"
                    debtorIban = "spends"
                    debtorBic = "BIC"
                    debtorName = "Debitor Name"
                    subject = "deal"
                    amount = "EUR:1"
                    date = LocalDateTime.now().millis()
                    currency = "EUR"
                    pmtInfId = "0"
                    direction = "DBIT"
                    accountServicerReference = "test-account-servicer-reference"
                    this.demobank = demobank
                }
            }
            // The block below tests the date range in the database query
            transaction {
                addLogger(StdOutSqlLogger)
                BankAccountTransactionEntity.find {
                    BankAccountTransactionsTable.date.between(
<<<<<<< HEAD
                        parseDashedDate(
                            "1970-01-01"
                        ),
                        LocalDateTime.now().millis()
=======
                        0, // 1970-01-01
                        LocalDateTime.now().millis() //
>>>>>>> c6fb84cc
                    )
                }.apply {
                    assert(this.count() == 1L)
                }
            }
        }
    }
}<|MERGE_RESOLUTION|>--- conflicted
+++ resolved
@@ -101,15 +101,8 @@
                 addLogger(StdOutSqlLogger)
                 BankAccountTransactionEntity.find {
                     BankAccountTransactionsTable.date.between(
-<<<<<<< HEAD
-                        parseDashedDate(
-                            "1970-01-01"
-                        ),
-                        LocalDateTime.now().millis()
-=======
                         0, // 1970-01-01
                         LocalDateTime.now().millis() //
->>>>>>> c6fb84cc
                     )
                 }.apply {
                     assert(this.count() == 1L)
